import argparse
import json
from base64 import b64encode
from datetime import datetime
from os import listdir, mkdir, path
from time import time

import requests
from nacl.encoding import Base64Encoder, HexEncoder
from nacl.public import PrivateKey
from nacl.secret import SecretBox

import commons
import journalist_db
import pki


def add_ephemeral_keys(journalist_key, journalist_id):
    ephemeral_keys = []
    for key in range(commons.ONETIMEKEYS):
        # Generate an ephemeral key, sign it and load the signature
        ephemeral_sig, ephemeral_key = pki.generate_ephemeral(journalist_key, journalist_id)
        ephemeral_keys.append({"ephemeral_key": ephemeral_key.public_key.encode(Base64Encoder).decode("ascii"),
                               "ephemeral_sig": ephemeral_sig.signature.decode("ascii")})

<<<<<<< HEAD
    # Send both to server, the server veifies the signature and the trust chain prior to storing/publishing
    response = requests.post(f"http://{commons.SERVER}/ephemeral_keys", json={"journalist_key": journalist_key.verify_key.encode(Base64Encoder).decode("ascii"),
=======
    # Send both to server, the server verifies the signature and the trust chain prior to storing/publishing
    response = requests.post(f"http://{commons.SERVER}/ephemeral_keys", json={"journalist_key": journalist_key.verify_key.encode(Base64Encoder),
>>>>>>> 523c4916
                                                                              "ephemeral_keys": ephemeral_keys})

    return (response.status_code == 200)


# Load the journalist ephemeral keys from the journalist key directory.
# On an actual implementation this would more likely be a sqlite (or sqlcipher)
# database.
def load_ephemeral_keys(journalist_key, journalist_id):
    ephemeral_keys = []
    key_file_list = listdir(f"{commons.DIR}journalists/{journalist_key.verify_key.encode(HexEncoder).decode('ascii')}/")
    for file_name in key_file_list:
        if file_name.endswith('.key'):
            with open(f"{commons.DIR}journalists/{journalist_key.verify_key.encode(HexEncoder).decode('ascii')}/{file_name}", "r") as f:
                key = f.read()
            ephemeral_keys.append(PrivateKey(key, Base64Encoder))
    return ephemeral_keys


# Try all the ephemeral keys to build an encryption shared secret to decrypt a message.
# This is inefficient, but on an actual implementation we would discard already used keys
def decrypt_message(ephemeral_keys, message):
    for ephemeral_key in ephemeral_keys:
        message_plaintext = commons.decrypt_message_ciphertext(
            ephemeral_key, message["message_public_key"],
            message["message_ciphertext"])
        if message_plaintext:
            return message_plaintext


def journalist_reply(message, reply, journalist_key):
    # This function builds the per-message keys and returns a nacl encrypting box
    message_public_key, message_gdh, box = commons.build_message(
        message["source_fetching_public_key"],
        message["source_encryption_public_key"])

    # The actual message struct varies depending on the sending party.
    # Still it is client controlled, so in each client we shall watch out a bit.
    message_dict = {"message": reply,
                    # do we want to sign messages? how do we attest source authoriship?
                    "sender": journalist_key.verify_key.encode(HexEncoder).decode('ascii'),
                    # "receiver": "source_id_placeholder",
                    # we could list the journalists involved in the conversation here
                    # if the source choose not to pick everybody
                    "group_members": [],
                    "timestamp": int(time())}

    message_ciphertext = b64encode(
        box.encrypt((json.dumps(message_dict)).ljust(1024).encode('ascii'))
    ).decode("ascii")

    # Send the message to the server API using the generic /send endpoint
    commons.send_message(message_ciphertext, message_public_key, message_gdh)


def main(args):
    # Get and check the journalist number we are impersonating
    journalist_id = args.journalist
    assert (journalist_id >= 0 and journalist_id < commons.JOURNALISTS)

    journalist_sig, journalist_key, journalist_fetching_sig, journalist_fetching_key = pki.load_and_verify_journalist_keypair(journalist_id)
    jdb = journalist_db.JournalistDatabase('files/.jdb.sqlite3')

    if args.action == "upload_keys":
        commons.add_journalist(journalist_key, journalist_sig, journalist_fetching_key, journalist_fetching_sig)

        # Generate and upload a bunch (30) of ephemeral keys
        add_ephemeral_keys(journalist_key, journalist_id)

    elif args.action == "fetch":
        # Check if there are messages
        messages_list = commons.fetch_messages_id(journalist_fetching_key)

        try:
            nmessages = len(messages_list)
        except Exception:
            nmessages = 0

        if nmessages > 0:
            print(f"[+] Found {nmessages} message(s)")
            for message_id in messages_list:
                print(f"\t{message_id}")
            print()
        else:
            print("[-] There are no messages")
            print()

    elif args.action == "read":
        message_id = args.id
        message = commons.get_message(message_id)
        ephemeral_keys = load_ephemeral_keys(journalist_key, journalist_id)
        message_plaintext = decrypt_message(ephemeral_keys, message)

        if message_plaintext:
            # Create a download folder if we have attachments
            if (message_plaintext["attachments"] and
               len(message_plaintext["attachments"]) > 0):
                try:
                    mkdir('downloads/')
                except Exception:
                    pass
            else:
                message_plaintext["attachments"] = []

            sender = message_plaintext['source_encryption_public_key']
            print(f"[+] Successfully decrypted message {message_id}")
            print()
            print(f"\tID: {message_id}")
            print(f"\tFrom: {sender}")
            print(f"\tDate: {datetime.fromtimestamp(message_plaintext['timestamp'])}")
            for attachment in message_plaintext["attachments"]:
                print(f"\tAttachment: name={attachment['name']};size={attachment['size']};parts_count={attachment['parts_count']}")
                attachment_name = path.basename(attachment['name'])
                attachment_size = attachment['size']
                with open(f"downloads/{int(time())}_{attachment_name}", "wb") as f:
                    part_number = 0
                    written_size = 0
                    while written_size < attachment_size:
                        for part in attachment["parts"]:
                            if part["number"] == part_number:
                                part_key = bytes.fromhex(part['key'])
                                encrypted_part = commons.get_file(part["id"])
                                written_size += part["size"]
                                box = SecretBox(part_key)
                                f.write(box.decrypt(encrypted_part)[0:part["size"]])
                                part_number += 1

            print(f"\tText: {message_plaintext['message']}")
            print()
            jdb.insert_message(sender, datetime.fromtimestamp(message_plaintext['timestamp']), message_plaintext['message'])

    elif args.action == "thread":
        sender = args.thread
        messages = jdb.select_messages(sender)
        for message in messages:
            print(f'[{message[0]}]: {message[1]}')

    elif args.action == "reply":
        message_id = args.id
        message = commons.get_message(message_id)
        ephemeral_keys = load_ephemeral_keys(journalist_key, journalist_id)
        message_plaintext = decrypt_message(ephemeral_keys, message)
        journalist_reply(message_plaintext, args.message, journalist_key)

    elif args.action == "delete":
        message_id = args.id
        commons.delete_message(message_id)
        print(f"[+] Message {message_id} deleted")
        print()


if __name__ == '__main__':
    parser = argparse.ArgumentParser()
    parser.add_argument("-j", "--journalist", help="Journalist number", type=int, choices=range(0, commons.JOURNALISTS), metavar=f"[0, {commons.JOURNALISTS - 1}]", required=True)
    parser.add_argument("-a", "--action", help="Action to perform", default="fetch", choices=["upload_keys", "fetch", "read", "reply", "delete", "thread"])
    parser.add_argument("-i", "--id", help="Message id")
    parser.add_argument("-t", "--thread", help="Thread id")
    parser.add_argument("-m", "--message", help="Plaintext message content for replies")
    args = parser.parse_args()
    main(args)<|MERGE_RESOLUTION|>--- conflicted
+++ resolved
@@ -23,14 +23,8 @@
         ephemeral_keys.append({"ephemeral_key": ephemeral_key.public_key.encode(Base64Encoder).decode("ascii"),
                                "ephemeral_sig": ephemeral_sig.signature.decode("ascii")})
 
-<<<<<<< HEAD
-    # Send both to server, the server veifies the signature and the trust chain prior to storing/publishing
+    # Send both to server, the server verifies the signature and the trust chain prior to storing/publishing
     response = requests.post(f"http://{commons.SERVER}/ephemeral_keys", json={"journalist_key": journalist_key.verify_key.encode(Base64Encoder).decode("ascii"),
-=======
-    # Send both to server, the server verifies the signature and the trust chain prior to storing/publishing
-    response = requests.post(f"http://{commons.SERVER}/ephemeral_keys", json={"journalist_key": journalist_key.verify_key.encode(Base64Encoder),
->>>>>>> 523c4916
-                                                                              "ephemeral_keys": ephemeral_keys})
 
     return (response.status_code == 200)
 
